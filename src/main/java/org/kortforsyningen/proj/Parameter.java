--- conflicted
+++ resolved
@@ -61,13 +61,8 @@
 
     /**
      * Returns the type of this parameter. This base class returns {@code Object.class} because PROJ
-<<<<<<< HEAD
-     * defines units of measurements with the parameter value instead than the parameter descriptor,
-     * so the actual class is unknown. The {@link Value} subclass override this method.
-=======
      * defines value type with the parameter value instead than with the parameter descriptor,
      * so the expected type is unknown. The {@link Value} subclass overrides this method.
->>>>>>> 38ee794f
      *
      * @return the type of this parameter.
      */
@@ -75,7 +70,6 @@
     public Class getValueClass() {
         return Object.class;
     }
-<<<<<<< HEAD
 
     /**
      * Read-only parameter value.
@@ -123,74 +117,6 @@
         }
 
         /**
-=======
-
-    /**
-     * Returns the unit of numerical parameter values. This base class returns {@code null} because PROJ
-     * defines unit of measurement with the parameter value instead than with the parameter descriptor,
-     * so the expected unit of measurement is unknown. The {@link Value} subclass overrides this method.
-     *
-     * @return the unit of this parameter.
-     */
-    @Override
-    public Unit<?> getUnit() {
-        return null;
-    }
-
-    @Override public int        getMinimumOccurs() {return 1;}
-    @Override public int        getMaximumOccurs() {return 1;}
-    @Override public Set        getValidValues()   {return null;}
-    @Override public Comparable getMinimumValue()  {return null;}
-    @Override public Comparable getMaximumValue()  {return null;}
-    @Override public Object     getDefaultValue()  {return null;}
-
-    /**
-     * Read-only parameter value.
-     */
-    static final class Value extends Parameter implements ParameterValue {
-        /**
-         * Creates a new wrapper for the given {@code osgeo::proj::operation::OperationParameterValue}.
-         *
-         * @param  ptr  pointer to the wrapped PROJ object.
-         */
-        Value(final long ptr) {
-            super(ptr);
-        }
-
-        /**
-         * Returns a description of this parameter.
-         *
-         * @return {@code this}.
-         */
-        @Override
-        public ParameterDescriptor getDescriptor() {
-            return this;
-        }
-
-        /**
-         * Returns the type of this parameter.
-         *
-         * @return the type of this parameter.
-         * @throws UnsupportedOperationException if the type is unknown.
-         *         It may happen if new type has been added in a new PROJ version,
-         *         in which case we may need to upgrade PROJ-JNI accordingly.
-         */
-        private ParameterType type() {
-            return ParameterType.get(impl.getIntegerProperty(Property.PARAMETER_TYPE));
-        }
-
-        /**
-         * Returns the class of parameter values.
-         *
-         * @return the type of parameter values.
-         */
-        @Override
-        public Class getValueClass() {
-            return type().type;
-        }
-
-        /**
->>>>>>> 38ee794f
          * Returns the parameter value as an object. The object type may be {@link Double},
          * {@link Integer}, {@link Boolean}, {@link String} or {@link URI}.
          *
